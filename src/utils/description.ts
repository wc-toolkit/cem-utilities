import {
  getComponentPublicMethods,
  getComponentPublicProperties,
} from "./cem-utils";
import { deepMerge } from "./deep-merge";
import type {
  Attribute,
  Component,
  CssCustomProperty,
  CssCustomState,
  CssPart,
  ComponentEvent,
  Method,
  Property,
  Slot,
  AttributeAndProperty,
} from "./types";

/** A generic type for creating customized docs for components APIs */
export type ComponentApiOptions<T = unknown> = {
  /** The section heading for the API */
  heading?: string;
  /** Additional section description for the API */
  description?: string;
  /** A template for rendering the API documentation */
  template?: (api?: T[]) => string;
};

/** Available options for setting the order of the docs APIs */
export type ApiOrderOption =
  | "attributes"
  | "properties"
  | "attrsAndProps"
  | "propsOnly"
  | "events"
  | "methods"
  | "slots"
  | "cssProps"
  | "cssParts"
  | "cssState";

/** Available options for configuring the way the components description is rendered */
export type ComponentDescriptionOptions = {
  /**
   * The order in which the documentation for each of the APIs will be rendered
   * If a key is not provided, it will not be rendered
   * @default ["attrsAndProps", "events", "slots", "methods", "cssProps", "cssParts", "cssState"]
   */
  order?: ApiOrderOption[];
  /**
   * The property name of the component description.
   * If not provided, it will default to the `summary` then to the `description` property.
   * If you have created a custom description property, you can provide the name here.
   * @default "description"
   */
  descriptionSrc?: "description" | "summary" | (string & {});
  /**
   * The type of the component description
   * @deprecated This is unused will be removed in the next major version
   * @default "parsedType"
   */
  altType?: string;
  /**
   * The options for each component API
   */
  apis?: {
    attributes?: ComponentApiOptions<Attribute>;
    properties?: ComponentApiOptions<Property>;
    attrsAndProps?: ComponentApiOptions<Attribute>;
    propsOnly?: ComponentApiOptions<Property>;
    events?: ComponentApiOptions<ComponentEvent>;
    methods?: ComponentApiOptions<Method>;
    slots?: ComponentApiOptions<Slot>;
    cssProps?: ComponentApiOptions<CssCustomProperty>;
    cssParts?: ComponentApiOptions<CssPart>;
    cssState?: ComponentApiOptions<CssCustomState>;
  };
  /** The section heading level to use for the component details sections */
  sectionHeadingLevel?: number;
};

/**
 * Gets the template for a component's description based on the options provided.
 * @param {Component} component CEM component/declaration object
 * @param {ComponentDescriptionOptions} options ComponentDescriptionOptions
 * @param {boolean} isJsDoc prepares comment to be inserted into a multiline JS comment
 * @returns {string} The component description and API details
 */
export function getComponentDetailsTemplate(
  component?: Component,
  options?: ComponentDescriptionOptions,
  isJsDoc?: boolean
) {
  if (!component) {
    throw new Error("Component is required");
  }

  const apiOptions = deepMerge<ComponentDescriptionOptions>(
    defaultDescriptionOptions,
    options
  );

  let description = getMainComponentDescription(
    component,
    apiOptions.descriptionSrc
  );

  const headingLevel = createMarkdownHeading(
    apiOptions.sectionHeadingLevel || 2
  );

  apiOptions.order?.forEach((key) => {
    const componentContent = getApiByOrderOption(component, key);
    const api = apiOptions.apis ? apiOptions.apis[key] : undefined;
<<<<<<< HEAD
    if (api && componentContent.length) {
      description += `\n\n${headingLevel} ${api.heading}`;
=======
    if (api && componentContent?.length) {
      description += `\n\n#### ${api.heading}`;
>>>>>>> a11b304f
      description += api.description ? `\n\n${api.description}` : "";
      description += api.template
        ? // @ts-expect-error componentContent takes many shapes
          `\n\n${api.template(componentContent)}`
        : "";
    }
  });

  if (isJsDoc) {
    description = description
      .split("\n")
      .map((x) => ` * ${x}`)
      .join("\n");
  }

  return description;
}

/**
 * Gets the API details based on the order option provided.
 * @param {Component} component CEM component/declaration object
 * @param {ApiOrderOption} api The API to return
 * @returns {Attribute[] | Property[] | ComponentEvent[] | Method[] | Slot[] | CssCustomProperty[] | CssPart[] | CssCustomState[] | AttributeAndProperty[]} An array of the API details
 */
export function getApiByOrderOption(
  component?: Component,
  api?: ApiOrderOption
):
  | Attribute[]
  | Property[]
  | ComponentEvent[]
  | Method[]
  | Slot[]
  | CssCustomProperty[]
  | CssPart[]
  | CssCustomState[]
  | AttributeAndProperty[] {
  if (!component || !api) {
    return [];
  }

  switch (api) {
    case "attributes":
      return component.attributes || ([] as Attribute[]);
    case "properties":
      return getComponentPublicProperties(component) || ([] as Property[]);
    case "attrsAndProps": {
      return getAttrsAndProps(component);
    }
    case "propsOnly": {
      return getPropertyOnlyFields(component);
    }
    case "events":
      return component.events || ([] as ComponentEvent[]);
    case "methods":
      return getComponentPublicMethods(component) as Method[];
    case "slots":
      return component.slots || ([] as Slot[]);
    case "cssProps":
      return component.cssProperties || ([] as CssCustomProperty[]);
    case "cssParts":
      return component.cssParts || ([] as CssPart[]);
    case "cssState":
      return component.cssStates || ([] as CssCustomState[]);
    default:
      return [];
  }
}

/**
 * Gets the description from a CEM based on a specified source.
 * If no source is provided, it will default to the `summary` then to the `description` property.
 * @param component CEM component/declaration object
 * @param descriptionSrc property name of the description source
 * @returns string
 */
export function getMainComponentDescription(
  component?: Component,
  descriptionSrc?: "description" | "summary" | (string & {})
): string {
  if (!component) {
    return "";
  }

  let description =
    (descriptionSrc
      ? (component[descriptionSrc] as string)
      : component.summary || component.description
    )?.replace(/\\n/g, "\n") || "";

  if (component.deprecated) {
    const deprecation =
      typeof component.deprecated === "string"
        ? `@deprecated ${component.deprecated}`
        : "@deprecated";
    description = `${deprecation}\n\n${description}`;
  }

  return description;
}

/**
 * Gets a combined list of attributes and public properties (including those not associated with an attribute) for a component.
 * @param {Component} component
 * @returns {AttributeAndProperty[]} An array of attributes and properties
 */
export function getAttrsAndProps(component?: Component): AttributeAndProperty[] {
  if (!component) {
    return [];
  }

  const attributes =
    component.attributes?.map((attr) => {
      return {
        attrName: attr.name,
        propName: attr.fieldName,
        summary: attr.summary,
        description: attr.description,
        inheritedFrom: attr.inheritedFrom,
        type: attr.type,
        default: attr.default,
        deprecated: attr.deprecated,
        static: false,
        source: undefined,
        readonly: false,
      };
    }) || [];
  const properties = getComponentPublicProperties(component)
    .filter((prop) => {
      return !attributes?.map((attr) => attr.propName).includes(prop.name);
    })
    .map((prop) => {
      return {
        attrName: undefined,
        propName: prop.name,
        summary: prop.summary,
        description: prop.description,
        inheritedFrom: prop.inheritedFrom,
        type: prop.type,
        default: prop.default,
        deprecated: prop.deprecated,
        static: prop.static,
        source: prop.source,
        readonly: prop.readonly,
      };
    });
  return [...attributes, ...properties];
}

/**
 * Returns a list of public properties that do not have an associated attribute.
 * @param component CEM component/declaration object
 * @returns {Property[]} An array of properties
 */
export function getPropertyOnlyFields(component?: Component): Property[] {
  if (!component) {
    return [];
  }

  const props = getComponentPublicProperties(component) || [];
  const attrs = component.attributes?.map((attr) => attr.name) || [];
  return props?.filter(
    (prop) => !attrs.includes(prop.name) || []
  ) as Property[];
}

/**
 * Gets the description for a member based on the description and deprecated properties.
 * If the member is deprecated, it will prepend the description with the deprecation message and the `@deprecated` JSDoc tag.
 * @param description The description of the member from the CEM
 * @param deprecated The deprecation message or boolean value
 * @returns
 */
export function getMemberDescription(
  description?: string,
  deprecated?: boolean | string
) {
  if (!deprecated) {
    return description || "";
  }

  const desc = description ? `- ${description}` : "";

  return typeof deprecated === "string"
    ? `@deprecated ${deprecated} ${desc}`
    : `@deprecated ${desc}`;
}

/**
 * Default options for rendering component descriptions
 * @type {ComponentDescriptionOptions}
 */
export const defaultDescriptionOptions: ComponentDescriptionOptions = {
  order: [
    "attrsAndProps",
    "events",
    "slots",
    "methods",
    "cssProps",
    "cssParts",
    "cssState",
  ],
  descriptionSrc: "description",
  apis: {
    attributes: {
      heading: "Attributes",
      description: "HTML attributes that can be applied to this element.",
      template: (api?: Attribute[]) =>
        api
          ?.map((attr) => {
            const getName = (attr: Attribute) =>
              attr.name === attr.fieldName || !attr.fieldName
                ? `\`${attr.name}\``
                : `\`${attr.name}\`/\`${attr.fieldName}\``;

            return `- ${getName(attr)}: ${attr.description}`;
          })
          .join("\n") || "",
    },
    properties: {
      heading: "Properties",
      description:
        "Properties that can be applied to this element using JavaScript.",
      template: (api?: Property[]) =>
        api
          ?.map(
            (prop) =>
              `- \`${prop.name}\`: ${prop.readonly ? "(readonly) " : ""}${prop.description}`
          )
          .join("\n") || "",
    },
    attrsAndProps: {
      heading: "Attributes & Properties",
      description:
        "Component attributes and properties that can be applied to the element or by using JavaScript.",
      template: (api?: AttributeAndProperty[]) =>
        api
          ?.map((prop) => {
            const getName = (prop: AttributeAndProperty) =>
              prop.attrName === prop.propName || !prop.attrName
                ? `\`${prop.propName}\``
                : `\`${prop.attrName}\`/\`${prop.propName}\``;
            return `- ${getName(prop)}: ${prop.description} ${
              !prop.attrName ? "(property only)" : ""
            }${prop.readonly ? " (readonly)" : ""}`;
          })
          .join("\n") || "",
    },
    propsOnly: {
      heading: "Properties",
      description:
        "Properties that can be applied to this element using JavaScript.",
      template: (api?: Property[]) =>
        api
          ?.map(
            (prop) =>
              `- \`${prop.name}\`: ${prop.readonly ? "(readonly) " : ""}${prop.description}`
          )
          .join("\n") || "",
    },
    events: {
      heading: "Events",
      description: "Events that will be emitted by the component.",
      template: (api?: ComponentEvent[]) =>
        api
          ?.map((event) => `- \`${event.name}\`: ${event.description}`)
          .join("\n") || "",
    },
    methods: {
      heading: "Methods",
      description:
        "Methods that can be called to access component functionality.",
      template: (api?: Method[]) =>
        api
          ?.map((method) => `- \`${method.type.text}\`: ${method.description}`)
          .join("\n") || "",
    },
    slots: {
      heading: "Slots",
      description: "Areas where markup can be added to the component.",
      template: (api?: Slot[]) =>
        api
          ?.map(
            (slot) => `- \`${slot.name || "(default)"}\`: ${slot.description}`
          )
          .join("\n") || "",
    },
    cssProps: {
      heading: "CSS Custom Properties",
      description: "CSS variables available for styling the component.",
      template: (api?: CssCustomProperty[]) =>
        api
          ?.map(
            (cssProp) =>
              `- \`${cssProp.name}\`: ${cssProp.description} (default: \`${cssProp.default}\`)`
          )
          .join("\n") || "",
    },
    cssParts: {
      heading: "CSS Parts",
      description:
        "Custom selectors for styling elements within the component.",
      template: (api?: CssPart[]) =>
        api
          ?.map((cssPart) => `- \`${cssPart.name}\`: ${cssPart.description}`)
          .join("\n") || "",
    },
    cssState: {
      heading: "CSS States",
      description:
        "These can be used to apply styling when a component is in a given state.",
      template: (api?: CssCustomState[]) =>
        api
          ?.map((cssState) => `- \`${cssState.name}\`: ${cssState.description}`)
          .join("\n") || "",
    },
  },
};

/**
 * Returns a Markdown heading string for the given level and text.
 * @param level The heading level (1-6)
 * @param text The heading text
 * @returns {string} The Markdown heading
 */
export function createMarkdownHeading(level: number): string {
  const safeLevel = Math.min(Math.max(level, 1), 6);
  return "#".repeat(safeLevel);
}<|MERGE_RESOLUTION|>--- conflicted
+++ resolved
@@ -112,13 +112,9 @@
   apiOptions.order?.forEach((key) => {
     const componentContent = getApiByOrderOption(component, key);
     const api = apiOptions.apis ? apiOptions.apis[key] : undefined;
-<<<<<<< HEAD
-    if (api && componentContent.length) {
-      description += `\n\n${headingLevel} ${api.heading}`;
-=======
+    
     if (api && componentContent?.length) {
       description += `\n\n#### ${api.heading}`;
->>>>>>> a11b304f
       description += api.description ? `\n\n${api.description}` : "";
       description += api.template
         ? // @ts-expect-error componentContent takes many shapes
