import { describe, expect, test } from "vitest";
import {
  getComponentDetailsTemplate,
  getMemberDescription,
  getAttrsAndProps,
} from "./description";
import { shoelaceCem } from "./__MOCKS__/shoelace-cem" with { type: "json" };
import { getComponentByClassName } from "./cem-utils";

describe("getComponentDetailsTemplate", () => {
  test("should return a string with component details", () => {
    // Arrange
    const alert = getComponentByClassName(shoelaceCem, "SlAlert");

    // Act
    const result = getComponentDetailsTemplate(alert);

    // Assert

<<<<<<< HEAD
    expect(result.includes('## Attributes & Properties')).toBeTruthy();
    expect(result.includes('- `sl-show`: Emitted when the alert opens.')).toBeTruthy();
    expect(result.includes('- `show() => void`: Shows the alert.')).toBeTruthy();
    expect(result.includes('- `(default)`: The alert\'s main content.')).toBeTruthy();
    expect(result.includes('## CSS States')).toBeFalsy();
=======
    expect(result.includes("### Attributes & Properties")).toBeTruthy();
    expect(
      result.includes("- `sl-show`: Emitted when the alert opens.")
    ).toBeTruthy();
    expect(
      result.includes("- `show() => void`: Shows the alert.")
    ).toBeTruthy();
    expect(
      result.includes("- `(default)`: The alert's main content.")
    ).toBeTruthy();
    expect(result.includes("### CSS States")).toBeFalsy();
  });
});

describe("getAttrsAndProps", () => {
  const alert = getComponentByClassName(shoelaceCem, "SlAlert");

  test("should return an empty array when no attributes or properties exist", () => {
    // Arrange

    // Act
    const result = getAttrsAndProps(alert);

    // Assert
    expect(result.length).toEqual(7);
>>>>>>> a11b304f
  });
});

describe("getMemberDescription", () => {
  test("should return a string without `@deprecated` tag", () => {
    // Arrange
    const input = "Test description";

    // Act
    const result = getMemberDescription(input);

    // Assert
    expect(result).toBe("Test description");
  });

  test("should return a string with `@deprecated` tag when `deprecated is `true`", () => {
    // Arrange
    const input = "Test description";

    // Act
    const result = getMemberDescription(input, true);

    // Assert
    expect(result).toBe("@deprecated - Test description");
  });

  test("should return the deprecation string and tag when `deprecated is string", () => {
    // Arrange
    const input = "Test description";

    // Act
    const result = getMemberDescription(input, "Deprecation message");

    // Assert
    expect(result).toBe("@deprecated Deprecation message - Test description");
  });
});<|MERGE_RESOLUTION|>--- conflicted
+++ resolved
@@ -17,24 +17,12 @@
 
     // Assert
 
-<<<<<<< HEAD
+
     expect(result.includes('## Attributes & Properties')).toBeTruthy();
     expect(result.includes('- `sl-show`: Emitted when the alert opens.')).toBeTruthy();
     expect(result.includes('- `show() => void`: Shows the alert.')).toBeTruthy();
     expect(result.includes('- `(default)`: The alert\'s main content.')).toBeTruthy();
     expect(result.includes('## CSS States')).toBeFalsy();
-=======
-    expect(result.includes("### Attributes & Properties")).toBeTruthy();
-    expect(
-      result.includes("- `sl-show`: Emitted when the alert opens.")
-    ).toBeTruthy();
-    expect(
-      result.includes("- `show() => void`: Shows the alert.")
-    ).toBeTruthy();
-    expect(
-      result.includes("- `(default)`: The alert's main content.")
-    ).toBeTruthy();
-    expect(result.includes("### CSS States")).toBeFalsy();
   });
 });
 
@@ -49,7 +37,6 @@
 
     // Assert
     expect(result.length).toEqual(7);
->>>>>>> a11b304f
   });
 });
 
